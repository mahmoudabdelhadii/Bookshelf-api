--- conflicted
+++ resolved
@@ -1,6 +1,5 @@
 CREATE EXTENSION IF NOT EXISTS pg_trgm;
 
-<<<<<<< HEAD
 
 CREATE INDEX books_title_trgm_idx ON server.book
 USING GIN (title gin_trgm_ops);
@@ -8,29 +7,14 @@
 
 CREATE INDEX books_title_tsv_idx ON server.book
 USING GIN (
-  to_tsvector('english', title) || to_tsvector('arabic', title)
+  to_tsvector('english', coalesce(title, '')) || 
+  to_tsvector('arabic', coalesce(title, '')) ||
+  to_tsvector('simple', coalesce(title, ''))
 );
 
 
 CREATE INDEX books_search_idx ON server.book
 USING GIN (
-  setweight(to_tsvector('english', title), 'A') ||
-  setweight(to_tsvector('arabic', title), 'A') ||
-  setweight(to_tsvector('english', overview), 'B') ||
-  setweight(to_tsvector('arabic', overview), 'B')
-);
-=======
-CREATE INDEX books_title_trgm_idx ON server.book USING GIN (title gin_trgm_ops);
-
-ALTER TABLE server.book
-ADD COLUMN title_tsv tsvector GENERATED ALWAYS AS (
-  to_tsvector('english', coalesce(title, '')) || 
-  to_tsvector('arabic', coalesce(title, '')) ||
-  to_tsvector('simple', coalesce(title, ''))
-) STORED;
-
-ALTER TABLE server.book
-ADD COLUMN search_tsv tsvector GENERATED ALWAYS AS (
   setweight(to_tsvector('english', coalesce(title, '')), 'A') ||
   setweight(to_tsvector('arabic', coalesce(title, '')), 'A') ||
   setweight(to_tsvector('simple', coalesce(title, '')), 'A') ||
@@ -43,8 +27,4 @@
   setweight(to_tsvector('english', coalesce(synopsis, '')), 'D') ||
   setweight(to_tsvector('arabic', coalesce(synopsis, '')), 'D') ||
   setweight(to_tsvector('simple', coalesce(synopsis, '')), 'D')
-) STORED;
-
-CREATE INDEX books_title_tsv_idx ON server.book USING GIN (title_tsv);
-CREATE INDEX books_search_idx ON server.book USING GIN (search_tsv);
->>>>>>> 221a125b
+);